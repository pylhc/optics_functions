--- conflicted
+++ resolved
@@ -263,47 +263,34 @@
     return df_res
 
 
-<<<<<<< HEAD
-def _cta_franchi(df: TfsDataFrame, qx_frac: float, qy_frac: float) -> np.array:
-=======
 def _cta_franchi(df: TfsDataFrame, qx_frac: float, qy_frac: float) -> Series:
->>>>>>> e6cfa1cc
     """ Closest tune approach calculated by Eq. (1) in [PerssonImprovedControlCoupling2014]_ . """
     return 4 * (qx_frac - qy_frac) * df["F1001"].abs()
 
 
-<<<<<<< HEAD
-def _cta_persson_alt(df: TfsDataFrame, qx_frac: float, qy_frac: float) -> np.array:
-    """ Closest tune approach calculated by Eq. (2) in [PerssonImprovedControlCoupling2014]_ .
-
-    The exp(i(Qx-Qy)s/R) term is omitted. """
+def _cta_persson_alt(df: TfsDataFrame, qx_frac: float, qy_frac: float) -> Series:
+    """Closest tune approach calculated by Eq. (2) in [PerssonImprovedControlCoupling2014]_ .
+    The exp(i(Qx-Qy)s/R) term is omitted.
+    """
     deltaq = qx_frac - qy_frac  # fractional tune split
     length_weights = _get_weights_from_lengths(df)
-    return 4 * deltaq * length_weights * df['F1001'] * np.exp(-1j * PI2 * (df[f"{PHASE_ADV}{X}"] - df[f"{PHASE_ADV}{Y}"]))
-
-
-def _cta_persson(df: TfsDataFrame, qx_frac: float, qy_frac: float) -> np.array:
+    phase_diff = df[f"{PHASE_ADV}{X}"] - df[f"{PHASE_ADV}{Y}"]
+    return 4 * deltaq * length_weights * df["F1001"] * np.exp(-1j * PI2 * phase_diff)
+
+
+def _cta_persson(df: TfsDataFrame, qx_frac: float, qy_frac: float) -> Series:
     """ Closest tune approach calculated by Eq. (2) in [PerssonImprovedControlCoupling2014]_ . """
     deltaq = qx_frac - qy_frac  # fractional tune split
     length_weights = _get_weights_from_lengths(df)
-    return 4 * deltaq * length_weights * df['F1001'] * np.exp(1j * PI2 *
-           ((deltaq * df[S] / (df.headers[LENGTH] / PI2)) - (df[f"{PHASE_ADV}{X}"] - df[f"{PHASE_ADV}{Y}"])))
-
-=======
-def _cta_persson_alt(df: TfsDataFrame, qx_frac: float, qy_frac: float) -> Series:
-    """Closest tune approach calculated by Eq. (2) in [PerssonImprovedControlCoupling2014]_ .
-    The exp(i(Qx-Qy)s/R) term is omitted.
-    """
-    deltaq = qx_frac - qy_frac  # fractional tune split
-    return 4 * deltaq * df["F1001"] * np.exp(-1j * (df[f"{PHASE_ADV}{X}"] - df[f"{PHASE_ADV}{Y}"]))
-
-
-def _cta_persson(df: TfsDataFrame, qx_frac: float, qy_frac: float) -> Series:
+    exponential_term = (deltaq * df[S] / (df.headers[LENGTH] / PI2)) - (df[f"{PHASE_ADV}{X}"] - df[f"{PHASE_ADV}{Y}"])
+    return 4 * deltaq * length_weights * df["F1001"] * np.exp(1j * PI2 * exponential_term)
+
+
+def _cta_persson_test(df: TfsDataFrame, qx_frac: float, qy_frac: float) -> Series:
     """ Closest tune approach calculated by Eq. (2) in [PerssonImprovedControlCoupling2014]_ . """
     deltaq = qx_frac - qy_frac  # fractional tune split
-    exponential_term = ((deltaq * df[S] / (df.headers[LENGTH] / PI2)) - (df[f"{PHASE_ADV}{X}"] - df[f"{PHASE_ADV}{Y}"]))
-    return 4 * deltaq * df['F1001'] * np.exp(1j * exponential_term)
->>>>>>> e6cfa1cc
+    location_term = np.exp(1j * PI2 * (deltaq * df[S] / (df.headers[LENGTH] / PI2)))
+    return _cta_persson_alt(df, qx_frac, qy_frac) * location_term
 
 
 def _cta_calaga(df: TfsDataFrame, qx_frac: float, qy_frac: float) -> Series:
@@ -314,10 +301,11 @@
     with suppress(KeyError):
         f_diff -= df["1010"].abs() ** 2
 
-<<<<<<< HEAD
-    return ((np.cos(PI2 * qx_frac) - np.cos(PI2 * qy_frac))
-            / (np.pi * (np.sin(PI2 * qx_frac) + np.sin(PI2 * qy_frac)))
-            * (4 * np.sqrt(f_diff) / (1 + 4*f_diff)))
+    return (
+        (np.cos(PI2 * qx_frac) - np.cos(PI2 * qy_frac))
+        / (np.pi * (np.sin(PI2 * qx_frac) + np.sin(PI2 * qy_frac)))
+        * (4 * np.sqrt(f_diff) / (1 + 4 * f_diff))
+    )
 
 
 def _get_weights_from_lengths(df: TfsDataFrame) -> Tuple[float, np.array]:
@@ -329,11 +317,4 @@
 
     # weight ds/(2*pi*R) * N (as we take the mean afterwards)
     weights = np.diff(s_periodic) / df.headers[LENGTH] * len(df)
-    return weights
-=======
-    return (
-        (np.cos(PI2 * qx_frac) - np.cos(PI2 * qy_frac))
-        / (np.pi * (np.sin(PI2 * qx_frac) + np.sin(PI2 * qy_frac)))
-        * (4 * np.sqrt(f_diff) / (1 + 4 * f_diff))
-    )
->>>>>>> e6cfa1cc
+    return weights